--- conflicted
+++ resolved
@@ -413,7 +413,6 @@
 	}
 	spin_unlock_bh(&ipvs->sync_buff_lock);
 }
-<<<<<<< HEAD
 
 /*
  * Create a new sync buffer for Version 0 proto.
@@ -443,37 +442,6 @@
 }
 
 /*
-=======
-
-/*
- * Create a new sync buffer for Version 0 proto.
- */
-static inline struct ip_vs_sync_buff *
-ip_vs_sync_buff_create_v0(struct netns_ipvs *ipvs)
-{
-	struct ip_vs_sync_buff *sb;
-	struct ip_vs_sync_mesg_v0 *mesg;
-
-	if (!(sb=kmalloc(sizeof(struct ip_vs_sync_buff), GFP_ATOMIC)))
-		return NULL;
-
-	sb->mesg = kmalloc(ipvs->send_mesg_maxlen, GFP_ATOMIC);
-	if (!sb->mesg) {
-		kfree(sb);
-		return NULL;
-	}
-	mesg = (struct ip_vs_sync_mesg_v0 *)sb->mesg;
-	mesg->nr_conns = 0;
-	mesg->syncid = ipvs->master_syncid;
-	mesg->size = sizeof(struct ip_vs_sync_mesg_v0);
-	sb->head = (unsigned char *)mesg + sizeof(struct ip_vs_sync_mesg_v0);
-	sb->end = (unsigned char *)mesg + ipvs->send_mesg_maxlen;
-	sb->firstuse = jiffies;
-	return sb;
-}
-
-/*
->>>>>>> d762f438
  *      Version 0 , could be switched in by sys_ctl.
  *      Add an ip_vs_conn information into the current sync_buff.
  */
@@ -537,7 +505,6 @@
 	/* synchronize its controller if it has */
 	if (cp->control)
 		ip_vs_sync_conn(net, cp->control);
-<<<<<<< HEAD
 }
 
 /*
@@ -690,160 +657,6 @@
 }
 
 /*
-=======
-}
-
-/*
- *      Add an ip_vs_conn information into the current sync_buff.
- *      Called by ip_vs_in.
- *      Sending Version 1 messages
- */
-void ip_vs_sync_conn(struct net *net, struct ip_vs_conn *cp)
-{
-	struct netns_ipvs *ipvs = net_ipvs(net);
-	struct ip_vs_sync_mesg *m;
-	union ip_vs_sync_conn *s;
-	__u8 *p;
-	unsigned int len, pe_name_len, pad;
-
-	/* Handle old version of the protocol */
-	if (sysctl_sync_ver(ipvs) == 0) {
-		ip_vs_sync_conn_v0(net, cp);
-		return;
-	}
-	/* Do not sync ONE PACKET */
-	if (cp->flags & IP_VS_CONN_F_ONE_PACKET)
-		goto control;
-sloop:
-	/* Sanity checks */
-	pe_name_len = 0;
-	if (cp->pe_data_len) {
-		if (!cp->pe_data || !cp->dest) {
-			IP_VS_ERR_RL("SYNC, connection pe_data invalid\n");
-			return;
-		}
-		pe_name_len = strnlen(cp->pe->name, IP_VS_PENAME_MAXLEN);
-	}
-
-	spin_lock(&ipvs->sync_buff_lock);
-
-#ifdef CONFIG_IP_VS_IPV6
-	if (cp->af == AF_INET6)
-		len = sizeof(struct ip_vs_sync_v6);
-	else
-#endif
-		len = sizeof(struct ip_vs_sync_v4);
-
-	if (cp->flags & IP_VS_CONN_F_SEQ_MASK)
-		len += sizeof(struct ip_vs_sync_conn_options) + 2;
-
-	if (cp->pe_data_len)
-		len += cp->pe_data_len + 2;	/* + Param hdr field */
-	if (pe_name_len)
-		len += pe_name_len + 2;
-
-	/* check if there is a space for this one  */
-	pad = 0;
-	if (ipvs->sync_buff) {
-		pad = (4 - (size_t)ipvs->sync_buff->head) & 3;
-		if (ipvs->sync_buff->head + len + pad > ipvs->sync_buff->end) {
-			sb_queue_tail(ipvs);
-			ipvs->sync_buff = NULL;
-			pad = 0;
-		}
-	}
-
-	if (!ipvs->sync_buff) {
-		ipvs->sync_buff = ip_vs_sync_buff_create(ipvs);
-		if (!ipvs->sync_buff) {
-			spin_unlock(&ipvs->sync_buff_lock);
-			pr_err("ip_vs_sync_buff_create failed.\n");
-			return;
-		}
-	}
-
-	m = ipvs->sync_buff->mesg;
-	p = ipvs->sync_buff->head;
-	ipvs->sync_buff->head += pad + len;
-	m->size += pad + len;
-	/* Add ev. padding from prev. sync_conn */
-	while (pad--)
-		*(p++) = 0;
-
-	s = (union ip_vs_sync_conn *)p;
-
-	/* Set message type  & copy members */
-	s->v4.type = (cp->af == AF_INET6 ? STYPE_F_INET6 : 0);
-	s->v4.ver_size = htons(len & SVER_MASK);	/* Version 0 */
-	s->v4.flags = htonl(cp->flags & ~IP_VS_CONN_F_HASHED);
-	s->v4.state = htons(cp->state);
-	s->v4.protocol = cp->protocol;
-	s->v4.cport = cp->cport;
-	s->v4.vport = cp->vport;
-	s->v4.dport = cp->dport;
-	s->v4.fwmark = htonl(cp->fwmark);
-	s->v4.timeout = htonl(cp->timeout / HZ);
-	m->nr_conns++;
-
-#ifdef CONFIG_IP_VS_IPV6
-	if (cp->af == AF_INET6) {
-		p += sizeof(struct ip_vs_sync_v6);
-		ipv6_addr_copy(&s->v6.caddr, &cp->caddr.in6);
-		ipv6_addr_copy(&s->v6.vaddr, &cp->vaddr.in6);
-		ipv6_addr_copy(&s->v6.daddr, &cp->daddr.in6);
-	} else
-#endif
-	{
-		p += sizeof(struct ip_vs_sync_v4);	/* options ptr */
-		s->v4.caddr = cp->caddr.ip;
-		s->v4.vaddr = cp->vaddr.ip;
-		s->v4.daddr = cp->daddr.ip;
-	}
-	if (cp->flags & IP_VS_CONN_F_SEQ_MASK) {
-		*(p++) = IPVS_OPT_SEQ_DATA;
-		*(p++) = sizeof(struct ip_vs_sync_conn_options);
-		hton_seq((struct ip_vs_seq *)p, &cp->in_seq);
-		p += sizeof(struct ip_vs_seq);
-		hton_seq((struct ip_vs_seq *)p, &cp->out_seq);
-		p += sizeof(struct ip_vs_seq);
-	}
-	/* Handle pe data */
-	if (cp->pe_data_len && cp->pe_data) {
-		*(p++) = IPVS_OPT_PE_DATA;
-		*(p++) = cp->pe_data_len;
-		memcpy(p, cp->pe_data, cp->pe_data_len);
-		p += cp->pe_data_len;
-		if (pe_name_len) {
-			/* Add PE_NAME */
-			*(p++) = IPVS_OPT_PE_NAME;
-			*(p++) = pe_name_len;
-			memcpy(p, cp->pe->name, pe_name_len);
-			p += pe_name_len;
-		}
-	}
-
-	spin_unlock(&ipvs->sync_buff_lock);
-
-control:
-	/* synchronize its controller if it has */
-	cp = cp->control;
-	if (!cp)
-		return;
-	/*
-	 * Reduce sync rate for templates
-	 * i.e only increment in_pkts for Templates.
-	 */
-	if (cp->flags & IP_VS_CONN_F_TEMPLATE) {
-		int pkts = atomic_add_return(1, &cp->in_pkts);
-
-		if (pkts % sysctl_sync_period(ipvs) != 1)
-			return;
-	}
-	goto sloop;
-}
-
-/*
->>>>>>> d762f438
  *  fill_param used by version 1
  */
 static inline int
@@ -1490,27 +1303,18 @@
 	struct socket *sock;
 	int result;
 
-<<<<<<< HEAD
-	/* First create a socket */
-	result = __sock_create(net, PF_INET, SOCK_DGRAM, IPPROTO_UDP, &sock, 1);
-=======
 	/* First create a socket move it to right name space later */
 	result = sock_create_kern(PF_INET, SOCK_DGRAM, IPPROTO_UDP, &sock);
->>>>>>> d762f438
 	if (result < 0) {
 		pr_err("Error during creation of socket; terminating\n");
 		return ERR_PTR(result);
 	}
-<<<<<<< HEAD
-
-=======
 	/*
 	 * Kernel sockets that are a part of a namespace, should not
 	 * hold a reference to a namespace in order to allow to stop it.
 	 * After sk_change_net should be released using sk_release_kernel.
 	 */
 	sk_change_net(sock->sk, net);
->>>>>>> d762f438
 	result = set_mcast_if(sock->sk, ipvs->master_mcast_ifn);
 	if (result < 0) {
 		pr_err("Error setting outbound mcast interface\n");
@@ -1551,7 +1355,7 @@
 	int result;
 
 	/* First create a socket */
-	result = __sock_create(net, PF_INET, SOCK_DGRAM, IPPROTO_UDP, &sock, 1);
+	result = sock_create_kern(PF_INET, SOCK_DGRAM, IPPROTO_UDP, &sock);
 	if (result < 0) {
 		pr_err("Error during creation of socket; terminating\n");
 		return ERR_PTR(result);
@@ -1816,10 +1620,7 @@
 int stop_sync_thread(struct net *net, int state)
 {
 	struct netns_ipvs *ipvs = net_ipvs(net);
-<<<<<<< HEAD
-=======
 	int retc = -EINVAL;
->>>>>>> d762f438
 
 	IP_VS_DBG(7, "%s(): pid %d\n", __func__, task_pid_nr(current));
 
@@ -1839,11 +1640,7 @@
 		spin_lock_bh(&ipvs->sync_lock);
 		ipvs->sync_state &= ~IP_VS_STATE_MASTER;
 		spin_unlock_bh(&ipvs->sync_lock);
-<<<<<<< HEAD
-		kthread_stop(ipvs->master_thread);
-=======
 		retc = kthread_stop(ipvs->master_thread);
->>>>>>> d762f438
 		ipvs->master_thread = NULL;
 	} else if (state == IP_VS_STATE_BACKUP) {
 		if (!ipvs->backup_thread)
@@ -1853,15 +1650,8 @@
 			task_pid_nr(ipvs->backup_thread));
 
 		ipvs->sync_state &= ~IP_VS_STATE_BACKUP;
-<<<<<<< HEAD
-		kthread_stop(ipvs->backup_thread);
-		ipvs->backup_thread = NULL;
-	} else {
-		return -EINVAL;
-=======
 		retc = kthread_stop(ipvs->backup_thread);
 		ipvs->backup_thread = NULL;
->>>>>>> d762f438
 	}
 
 	/* decrease the module use count */
@@ -1905,46 +1695,6 @@
 	return 0;
 }
 
-<<<<<<< HEAD
-/*
- * Initialize data struct for each netns
- */
-static int __net_init __ip_vs_sync_init(struct net *net)
-{
-	struct netns_ipvs *ipvs = net_ipvs(net);
-
-	INIT_LIST_HEAD(&ipvs->sync_queue);
-	spin_lock_init(&ipvs->sync_lock);
-	spin_lock_init(&ipvs->sync_buff_lock);
-
-	ipvs->sync_mcast_addr.sin_family = AF_INET;
-	ipvs->sync_mcast_addr.sin_port = cpu_to_be16(IP_VS_SYNC_PORT);
-	ipvs->sync_mcast_addr.sin_addr.s_addr = cpu_to_be32(IP_VS_SYNC_GROUP);
-	return 0;
-}
-
-static void __ip_vs_sync_cleanup(struct net *net)
-{
-	stop_sync_thread(net, IP_VS_STATE_MASTER);
-	stop_sync_thread(net, IP_VS_STATE_BACKUP);
-}
-
-static struct pernet_operations ipvs_sync_ops = {
-	.init = __ip_vs_sync_init,
-	.exit = __ip_vs_sync_cleanup,
-};
-
-
-int __init ip_vs_sync_init(void)
-{
-	return register_pernet_subsys(&ipvs_sync_ops);
-}
-
 void ip_vs_sync_cleanup(void)
 {
-	unregister_pernet_subsys(&ipvs_sync_ops);
-=======
-void ip_vs_sync_cleanup(void)
-{
->>>>>>> d762f438
 }