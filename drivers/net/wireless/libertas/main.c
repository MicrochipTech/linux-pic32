--- conflicted
+++ resolved
@@ -526,19 +526,11 @@
 }
 
 /**
-<<<<<<< HEAD
- * @brief This function gets the HW spec from the firmware and sets
- *        some basic parameters.
- *
- *  @param priv    A pointer to struct lbs_private structure
- *  @return        0 or -1
-=======
  * lbs_setup_firmware - gets the HW spec from the firmware and sets
  *        some basic parameters
  *
  *  @priv:	A pointer to &struct lbs_private structure
  *  returns:	0 or -1
->>>>>>> d762f438
  */
 static int lbs_setup_firmware(struct lbs_private *priv)
 {
@@ -626,15 +618,10 @@
 EXPORT_SYMBOL_GPL(lbs_resume);
 
 /**
-<<<<<<< HEAD
- *  This function handles the timeout of command sending.
- *  It will re-send the same command again.
-=======
  * lbs_cmd_timeout_handler - handles the timeout of command sending.
  * It will re-send the same command again.
  *
  * @data: &struct lbs_private pointer
->>>>>>> d762f438
  */
 static void lbs_cmd_timeout_handler(unsigned long data)
 {
