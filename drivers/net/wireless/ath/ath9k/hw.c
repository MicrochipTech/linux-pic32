--- conflicted
+++ resolved
@@ -506,17 +506,6 @@
 	ah->WARegVal |= (AR_WA_D3_L1_DISABLE |
 			 AR_WA_ASPM_TIMER_BASED_DISABLE);
 
-	ath9k_hw_read_revisions(ah);
-
-	/*
-	 * Read back AR_WA into a permanent copy and set bits 14 and 17.
-	 * We need to do this to avoid RMW of this register. We cannot
-	 * read the reg when chip is asleep.
-	 */
-	ah->WARegVal = REG_READ(ah, AR_WA);
-	ah->WARegVal |= (AR_WA_D3_L1_DISABLE |
-			 AR_WA_ASPM_TIMER_BASED_DISABLE);
-
 	if (!ath9k_hw_set_reset_reg(ah, ATH9K_RESET_POWER_ON)) {
 		ath_err(common, "Couldn't reset chip\n");
 		return -EIO;
@@ -684,25 +673,6 @@
 	REGWRITE_BUFFER_FLUSH(ah);
 }
 
-<<<<<<< HEAD
-unsigned long ar9003_get_pll_sqsum_dvc(struct ath_hw *ah)
-{
-		REG_WRITE(ah, PLL3, (REG_READ(ah, PLL3) & ~(PLL3_DO_MEAS_MASK)));
-		udelay(100);
-		REG_WRITE(ah, PLL3, (REG_READ(ah, PLL3) | PLL3_DO_MEAS_MASK));
-
-		while ((REG_READ(ah, PLL4) & PLL4_MEAS_DONE) == 0)
-			udelay(100);
-
-		return (REG_READ(ah, PLL3) & SQSUM_DVC_MASK) >> 3;
-}
-EXPORT_SYMBOL(ar9003_get_pll_sqsum_dvc);
-
-#define DPLL2_KD_VAL            0x3D
-#define DPLL2_KI_VAL            0x06
-#define DPLL3_PHASE_SHIFT_VAL   0x1
-
-=======
 u32 ar9003_get_pll_sqsum_dvc(struct ath_hw *ah)
 {
 	REG_CLR_BIT(ah, PLL3, PLL3_DO_MEAS_MASK);
@@ -716,20 +686,12 @@
 }
 EXPORT_SYMBOL(ar9003_get_pll_sqsum_dvc);
 
->>>>>>> d762f438
 static void ath9k_hw_init_pll(struct ath_hw *ah,
 			      struct ath9k_channel *chan)
 {
 	u32 pll;
 
 	if (AR_SREV_9485(ah)) {
-<<<<<<< HEAD
-		REG_WRITE(ah, AR_RTC_PLL_CONTROL2, 0x886666);
-		REG_WRITE(ah, AR_CH0_DDR_DPLL2, 0x19e82f01);
-
-		REG_RMW_FIELD(ah, AR_CH0_DDR_DPLL3,
-			      AR_CH0_DPLL3_PHASE_SHIFT, DPLL3_PHASE_SHIFT_VAL);
-=======
 
 		/* program BB PLL ki and kd value, ki=0x4, kd=0x40 */
 		REG_RMW_FIELD(ah, AR_CH0_BB_DPLL2,
@@ -762,14 +724,10 @@
 		udelay(1000);
 	} else if (AR_SREV_9340(ah)) {
 		u32 regval, pll2_divint, pll2_divfrac, refdiv;
->>>>>>> d762f438
 
 		REG_WRITE(ah, AR_RTC_PLL_CONTROL, 0x1142c);
 		udelay(1000);
 
-<<<<<<< HEAD
-		REG_WRITE(ah, AR_RTC_PLL_CONTROL2, 0x886666);
-=======
 		REG_SET_BIT(ah, AR_PHY_PLL_MODE, 0x1 << 16);
 		udelay(100);
 
@@ -798,18 +756,6 @@
 		REG_WRITE(ah, AR_PHY_PLL_MODE, regval);
 		REG_WRITE(ah, AR_PHY_PLL_MODE,
 			  REG_READ(ah, AR_PHY_PLL_MODE) & 0xfffeffff);
-		udelay(1000);
-	}
->>>>>>> d762f438
-
-		REG_RMW_FIELD(ah, AR_CH0_BB_DPLL2,
-			      AR_CH0_DPLL2_KD, DPLL2_KD_VAL);
-		REG_RMW_FIELD(ah, AR_CH0_BB_DPLL2,
-			      AR_CH0_DPLL2_KI, DPLL2_KI_VAL);
-
-		REG_RMW_FIELD(ah, AR_CH0_BB_DPLL3,
-			      AR_CH0_DPLL3_PHASE_SHIFT, DPLL3_PHASE_SHIFT_VAL);
-		REG_WRITE(ah, AR_RTC_PLL_CONTROL, 0x142c);
 		udelay(1000);
 	}
 
