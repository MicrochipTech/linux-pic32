--- conflicted
+++ resolved
@@ -380,20 +380,7 @@
 	return 1;
 }
 
-<<<<<<< HEAD
-struct hw_pci rcar_pci = {
-=======
-static void rcar_pcie_add_bus(struct pci_bus *bus)
-{
-	if (IS_ENABLED(CONFIG_PCI_MSI)) {
-		struct rcar_pcie *pcie = sys_to_pcie(bus->sysdata);
-
-		bus->msi = &pcie->msi.chip;
-	}
-}
-
 static struct hw_pci rcar_pci = {
->>>>>>> 14979279
 	.setup          = rcar_pcie_setup,
 	.map_irq        = of_irq_parse_and_map_pci,
 	.ops            = &rcar_pcie_ops,
