--- conflicted
+++ resolved
@@ -72,13 +72,8 @@
 	if (!anatop_reg->control_reg)
 		return -ENOTSUPP;
 
-<<<<<<< HEAD
-	val = anatop_read_reg(anatop_reg->mfd, anatop_reg->control_reg);
+	regmap_read(anatop_reg->anatop, anatop_reg->control_reg, &val);
 	mask = ((1 << anatop_reg->vol_bit_width) - 1) <<
-=======
-	regmap_read(anatop_reg->anatop, anatop_reg->control_reg, &val);
-	val = (val & ((1 << anatop_reg->vol_bit_width) - 1)) >>
->>>>>>> 74d83781
 		anatop_reg->vol_bit_shift;
 	val = (val & mask) >> anatop_reg->vol_bit_shift;
 
