/*P:010
 * A hypervisor allows multiple Operating Systems to run on a single machine.
 * To quote David Wheeler: "Any problem in computer science can be solved with
 * another layer of indirection."
 *
 * We keep things simple in two ways.  First, we start with a normal Linux
 * kernel and insert a module (lg.ko) which allows us to run other Linux
 * kernels the same way we'd run processes.  We call the first kernel the Host,
 * and the others the Guests.  The program which sets up and configures Guests
 * (such as the example in Documentation/lguest/lguest.c) is called the
 * Launcher.
 *
 * Secondly, we only run specially modified Guests, not normal kernels: setting
 * CONFIG_LGUEST_GUEST to "y" compiles this file into the kernel so it knows
 * how to be a Guest at boot time.  This means that you can use the same kernel
 * you boot normally (ie. as a Host) as a Guest.
 *
 * These Guests know that they cannot do privileged operations, such as disable
 * interrupts, and that they have to ask the Host to do such things explicitly.
 * This file consists of all the replacements for such low-level native
 * hardware operations: these special Guest versions call the Host.
 *
 * So how does the kernel know it's a Guest?  We'll see that later, but let's
 * just say that we end up here where we replace the native functions various
 * "paravirt" structures with our Guest versions, then boot like normal. :*/

/*
 * Copyright (C) 2006, Rusty Russell <rusty@rustcorp.com.au> IBM Corporation.
 *
 * This program is free software; you can redistribute it and/or modify
 * it under the terms of the GNU General Public License as published by
 * the Free Software Foundation; either version 2 of the License, or
 * (at your option) any later version.
 *
 * This program is distributed in the hope that it will be useful, but
 * WITHOUT ANY WARRANTY; without even the implied warranty of
 * MERCHANTABILITY OR FITNESS FOR A PARTICULAR PURPOSE, GOOD TITLE or
 * NON INFRINGEMENT.  See the GNU General Public License for more
 * details.
 *
 * You should have received a copy of the GNU General Public License
 * along with this program; if not, write to the Free Software
 * Foundation, Inc., 675 Mass Ave, Cambridge, MA 02139, USA.
 */
#include <linux/kernel.h>
#include <linux/start_kernel.h>
#include <linux/string.h>
#include <linux/console.h>
#include <linux/screen_info.h>
#include <linux/irq.h>
#include <linux/interrupt.h>
#include <linux/clocksource.h>
#include <linux/clockchips.h>
#include <linux/lguest.h>
#include <linux/lguest_launcher.h>
#include <linux/virtio_console.h>
#include <linux/pm.h>
#include <asm/apic.h>
#include <asm/lguest.h>
#include <asm/paravirt.h>
#include <asm/param.h>
#include <asm/page.h>
#include <asm/pgtable.h>
#include <asm/desc.h>
#include <asm/setup.h>
#include <asm/e820.h>
#include <asm/mce.h>
#include <asm/io.h>
#include <asm/i387.h>
#include <asm/reboot.h>		/* for struct machine_ops */

/*G:010 Welcome to the Guest!
 *
 * The Guest in our tale is a simple creature: identical to the Host but
 * behaving in simplified but equivalent ways.  In particular, the Guest is the
 * same kernel as the Host (or at least, built from the same source code). :*/

struct lguest_data lguest_data = {
	.hcall_status = { [0 ... LHCALL_RING_SIZE-1] = 0xFF },
	.noirq_start = (u32)lguest_noirq_start,
	.noirq_end = (u32)lguest_noirq_end,
	.kernel_address = PAGE_OFFSET,
	.blocked_interrupts = { 1 }, /* Block timer interrupts */
	.syscall_vec = SYSCALL_VECTOR,
};

/*G:037 async_hcall() is pretty simple: I'm quite proud of it really.  We have a
 * ring buffer of stored hypercalls which the Host will run though next time we
 * do a normal hypercall.  Each entry in the ring has 4 slots for the hypercall
 * arguments, and a "hcall_status" word which is 0 if the call is ready to go,
 * and 255 once the Host has finished with it.
 *
 * If we come around to a slot which hasn't been finished, then the table is
 * full and we just make the hypercall directly.  This has the nice side
 * effect of causing the Host to run all the stored calls in the ring buffer
 * which empties it for next time! */
static void async_hcall(unsigned long call, unsigned long arg1,
			unsigned long arg2, unsigned long arg3)
{
	/* Note: This code assumes we're uniprocessor. */
	static unsigned int next_call;
	unsigned long flags;

	/* Disable interrupts if not already disabled: we don't want an
	 * interrupt handler making a hypercall while we're already doing
	 * one! */
	local_irq_save(flags);
	if (lguest_data.hcall_status[next_call] != 0xFF) {
		/* Table full, so do normal hcall which will flush table. */
		kvm_hypercall3(call, arg1, arg2, arg3);
	} else {
		lguest_data.hcalls[next_call].arg0 = call;
		lguest_data.hcalls[next_call].arg1 = arg1;
		lguest_data.hcalls[next_call].arg2 = arg2;
		lguest_data.hcalls[next_call].arg3 = arg3;
		/* Arguments must all be written before we mark it to go */
		wmb();
		lguest_data.hcall_status[next_call] = 0;
		if (++next_call == LHCALL_RING_SIZE)
			next_call = 0;
	}
	local_irq_restore(flags);
}

/*G:035 Notice the lazy_hcall() above, rather than hcall().  This is our first
 * real optimization trick!
 *
 * When lazy_mode is set, it means we're allowed to defer all hypercalls and do
 * them as a batch when lazy_mode is eventually turned off.  Because hypercalls
 * are reasonably expensive, batching them up makes sense.  For example, a
 * large munmap might update dozens of page table entries: that code calls
 * paravirt_enter_lazy_mmu(), does the dozen updates, then calls
 * lguest_leave_lazy_mode().
 *
 * So, when we're in lazy mode, we call async_hcall() to store the call for
 * future processing: */
static void lazy_hcall1(unsigned long call,
		       unsigned long arg1)
{
	if (paravirt_get_lazy_mode() == PARAVIRT_LAZY_NONE)
		kvm_hypercall1(call, arg1);
	else
		async_hcall(call, arg1, 0, 0);
}

static void lazy_hcall2(unsigned long call,
		       unsigned long arg1,
		       unsigned long arg2)
{
	if (paravirt_get_lazy_mode() == PARAVIRT_LAZY_NONE)
		kvm_hypercall2(call, arg1, arg2);
	else
		async_hcall(call, arg1, arg2, 0);
}

static void lazy_hcall3(unsigned long call,
		       unsigned long arg1,
		       unsigned long arg2,
		       unsigned long arg3)
{
	if (paravirt_get_lazy_mode() == PARAVIRT_LAZY_NONE)
		kvm_hypercall3(call, arg1, arg2, arg3);
	else
		async_hcall(call, arg1, arg2, arg3);
}

/* When lazy mode is turned off reset the per-cpu lazy mode variable and then
 * issue the do-nothing hypercall to flush any stored calls. */
static void lguest_leave_lazy_mode(void)
{
	paravirt_leave_lazy(paravirt_get_lazy_mode());
	kvm_hypercall0(LHCALL_FLUSH_ASYNC);
}

/*G:033
 * After that diversion we return to our first native-instruction
 * replacements: four functions for interrupt control.
 *
 * The simplest way of implementing these would be to have "turn interrupts
 * off" and "turn interrupts on" hypercalls.  Unfortunately, this is too slow:
 * these are by far the most commonly called functions of those we override.
 *
 * So instead we keep an "irq_enabled" field inside our "struct lguest_data",
 * which the Guest can update with a single instruction.  The Host knows to
 * check there before it tries to deliver an interrupt.
 */

/* save_flags() is expected to return the processor state (ie. "flags").  The
 * flags word contains all kind of stuff, but in practice Linux only cares
 * about the interrupt flag.  Our "save_flags()" just returns that. */
static unsigned long save_fl(void)
{
	return lguest_data.irq_enabled;
}
PV_CALLEE_SAVE_REGS_THUNK(save_fl);

/* restore_flags() just sets the flags back to the value given. */
static void restore_fl(unsigned long flags)
{
	lguest_data.irq_enabled = flags;
}
PV_CALLEE_SAVE_REGS_THUNK(restore_fl);

/* Interrupts go off... */
static void irq_disable(void)
{
	lguest_data.irq_enabled = 0;
}
PV_CALLEE_SAVE_REGS_THUNK(irq_disable);

/* Interrupts go on... */
static void irq_enable(void)
{
	lguest_data.irq_enabled = X86_EFLAGS_IF;
}
PV_CALLEE_SAVE_REGS_THUNK(irq_enable);

/*:*/
/*M:003 Note that we don't check for outstanding interrupts when we re-enable
 * them (or when we unmask an interrupt).  This seems to work for the moment,
 * since interrupts are rare and we'll just get the interrupt on the next timer
 * tick, but now we can run with CONFIG_NO_HZ, we should revisit this.  One way
 * would be to put the "irq_enabled" field in a page by itself, and have the
 * Host write-protect it when an interrupt comes in when irqs are disabled.
 * There will then be a page fault as soon as interrupts are re-enabled.
 *
 * A better method is to implement soft interrupt disable generally for x86:
 * instead of disabling interrupts, we set a flag.  If an interrupt does come
 * in, we then disable them for real.  This is uncommon, so we could simply use
 * a hypercall for interrupt control and not worry about efficiency. :*/

/*G:034
 * The Interrupt Descriptor Table (IDT).
 *
 * The IDT tells the processor what to do when an interrupt comes in.  Each
 * entry in the table is a 64-bit descriptor: this holds the privilege level,
 * address of the handler, and... well, who cares?  The Guest just asks the
 * Host to make the change anyway, because the Host controls the real IDT.
 */
static void lguest_write_idt_entry(gate_desc *dt,
				   int entrynum, const gate_desc *g)
{
	/* The gate_desc structure is 8 bytes long: we hand it to the Host in
	 * two 32-bit chunks.  The whole 32-bit kernel used to hand descriptors
	 * around like this; typesafety wasn't a big concern in Linux's early
	 * years. */
	u32 *desc = (u32 *)g;
	/* Keep the local copy up to date. */
	native_write_idt_entry(dt, entrynum, g);
	/* Tell Host about this new entry. */
	kvm_hypercall3(LHCALL_LOAD_IDT_ENTRY, entrynum, desc[0], desc[1]);
}

/* Changing to a different IDT is very rare: we keep the IDT up-to-date every
 * time it is written, so we can simply loop through all entries and tell the
 * Host about them. */
static void lguest_load_idt(const struct desc_ptr *desc)
{
	unsigned int i;
	struct desc_struct *idt = (void *)desc->address;

	for (i = 0; i < (desc->size+1)/8; i++)
		kvm_hypercall3(LHCALL_LOAD_IDT_ENTRY, i, idt[i].a, idt[i].b);
}

/*
 * The Global Descriptor Table.
 *
 * The Intel architecture defines another table, called the Global Descriptor
 * Table (GDT).  You tell the CPU where it is (and its size) using the "lgdt"
 * instruction, and then several other instructions refer to entries in the
 * table.  There are three entries which the Switcher needs, so the Host simply
 * controls the entire thing and the Guest asks it to make changes using the
 * LOAD_GDT hypercall.
 *
 * This is the opposite of the IDT code where we have a LOAD_IDT_ENTRY
 * hypercall and use that repeatedly to load a new IDT.  I don't think it
 * really matters, but wouldn't it be nice if they were the same?  Wouldn't
 * it be even better if you were the one to send the patch to fix it?
 */
static void lguest_load_gdt(const struct desc_ptr *desc)
{
	BUG_ON((desc->size + 1) / 8 != GDT_ENTRIES);
	kvm_hypercall2(LHCALL_LOAD_GDT, __pa(desc->address), GDT_ENTRIES);
}

/* For a single GDT entry which changes, we do the lazy thing: alter our GDT,
 * then tell the Host to reload the entire thing.  This operation is so rare
 * that this naive implementation is reasonable. */
static void lguest_write_gdt_entry(struct desc_struct *dt, int entrynum,
				   const void *desc, int type)
{
	native_write_gdt_entry(dt, entrynum, desc, type);
	kvm_hypercall2(LHCALL_LOAD_GDT, __pa(dt), GDT_ENTRIES);
}

/* OK, I lied.  There are three "thread local storage" GDT entries which change
 * on every context switch (these three entries are how glibc implements
 * __thread variables).  So we have a hypercall specifically for this case. */
static void lguest_load_tls(struct thread_struct *t, unsigned int cpu)
{
	/* There's one problem which normal hardware doesn't have: the Host
	 * can't handle us removing entries we're currently using.  So we clear
	 * the GS register here: if it's needed it'll be reloaded anyway. */
	lazy_load_gs(0);
<<<<<<< HEAD
	lazy_hcall(LHCALL_LOAD_TLS, __pa(&t->tls_array), cpu, 0);
=======
	lazy_hcall2(LHCALL_LOAD_TLS, __pa(&t->tls_array), cpu);
>>>>>>> 0221c81b
}

/*G:038 That's enough excitement for now, back to ploughing through each of
 * the different pv_ops structures (we're about 1/3 of the way through).
 *
 * This is the Local Descriptor Table, another weird Intel thingy.  Linux only
 * uses this for some strange applications like Wine.  We don't do anything
 * here, so they'll get an informative and friendly Segmentation Fault. */
static void lguest_set_ldt(const void *addr, unsigned entries)
{
}

/* This loads a GDT entry into the "Task Register": that entry points to a
 * structure called the Task State Segment.  Some comments scattered though the
 * kernel code indicate that this used for task switching in ages past, along
 * with blood sacrifice and astrology.
 *
 * Now there's nothing interesting in here that we don't get told elsewhere.
 * But the native version uses the "ltr" instruction, which makes the Host
 * complain to the Guest about a Segmentation Fault and it'll oops.  So we
 * override the native version with a do-nothing version. */
static void lguest_load_tr_desc(void)
{
}

/* The "cpuid" instruction is a way of querying both the CPU identity
 * (manufacturer, model, etc) and its features.  It was introduced before the
 * Pentium in 1993 and keeps getting extended by both Intel, AMD and others.
 * As you might imagine, after a decade and a half this treatment, it is now a
 * giant ball of hair.  Its entry in the current Intel manual runs to 28 pages.
 *
 * This instruction even it has its own Wikipedia entry.  The Wikipedia entry
 * has been translated into 4 languages.  I am not making this up!
 *
 * We could get funky here and identify ourselves as "GenuineLguest", but
 * instead we just use the real "cpuid" instruction.  Then I pretty much turned
 * off feature bits until the Guest booted.  (Don't say that: you'll damage
 * lguest sales!)  Shut up, inner voice!  (Hey, just pointing out that this is
 * hardly future proof.)  Noone's listening!  They don't like you anyway,
 * parenthetic weirdo!
 *
 * Replacing the cpuid so we can turn features off is great for the kernel, but
 * anyone (including userspace) can just use the raw "cpuid" instruction and
 * the Host won't even notice since it isn't privileged.  So we try not to get
 * too worked up about it. */
static void lguest_cpuid(unsigned int *ax, unsigned int *bx,
			 unsigned int *cx, unsigned int *dx)
{
	int function = *ax;

	native_cpuid(ax, bx, cx, dx);
	switch (function) {
	case 1:	/* Basic feature request. */
		/* We only allow kernel to see SSE3, CMPXCHG16B and SSSE3 */
		*cx &= 0x00002201;
		/* SSE, SSE2, FXSR, MMX, CMOV, CMPXCHG8B, TSC, FPU. */
		*dx &= 0x07808111;
		/* The Host can do a nice optimization if it knows that the
		 * kernel mappings (addresses above 0xC0000000 or whatever
		 * PAGE_OFFSET is set to) haven't changed.  But Linux calls
		 * flush_tlb_user() for both user and kernel mappings unless
		 * the Page Global Enable (PGE) feature bit is set. */
		*dx |= 0x00002000;
		/* We also lie, and say we're family id 5.  6 or greater
		 * leads to a rdmsr in early_init_intel which we can't handle.
		 * Family ID is returned as bits 8-12 in ax. */
		*ax &= 0xFFFFF0FF;
		*ax |= 0x00000500;
		break;
	case 0x80000000:
		/* Futureproof this a little: if they ask how much extended
		 * processor information there is, limit it to known fields. */
		if (*ax > 0x80000008)
			*ax = 0x80000008;
		break;
	}
}

/* Intel has four control registers, imaginatively named cr0, cr2, cr3 and cr4.
 * I assume there's a cr1, but it hasn't bothered us yet, so we'll not bother
 * it.  The Host needs to know when the Guest wants to change them, so we have
 * a whole series of functions like read_cr0() and write_cr0().
 *
 * We start with cr0.  cr0 allows you to turn on and off all kinds of basic
 * features, but Linux only really cares about one: the horrifically-named Task
 * Switched (TS) bit at bit 3 (ie. 8)
 *
 * What does the TS bit do?  Well, it causes the CPU to trap (interrupt 7) if
 * the floating point unit is used.  Which allows us to restore FPU state
 * lazily after a task switch, and Linux uses that gratefully, but wouldn't a
 * name like "FPUTRAP bit" be a little less cryptic?
 *
 * We store cr0 locally because the Host never changes it.  The Guest sometimes
 * wants to read it and we'd prefer not to bother the Host unnecessarily. */
static unsigned long current_cr0;
static void lguest_write_cr0(unsigned long val)
{
	lazy_hcall1(LHCALL_TS, val & X86_CR0_TS);
	current_cr0 = val;
}

static unsigned long lguest_read_cr0(void)
{
	return current_cr0;
}

/* Intel provided a special instruction to clear the TS bit for people too cool
 * to use write_cr0() to do it.  This "clts" instruction is faster, because all
 * the vowels have been optimized out. */
static void lguest_clts(void)
{
	lazy_hcall1(LHCALL_TS, 0);
	current_cr0 &= ~X86_CR0_TS;
}

/* cr2 is the virtual address of the last page fault, which the Guest only ever
 * reads.  The Host kindly writes this into our "struct lguest_data", so we
 * just read it out of there. */
static unsigned long lguest_read_cr2(void)
{
	return lguest_data.cr2;
}

/* See lguest_set_pte() below. */
static bool cr3_changed = false;

/* cr3 is the current toplevel pagetable page: the principle is the same as
 * cr0.  Keep a local copy, and tell the Host when it changes.  The only
 * difference is that our local copy is in lguest_data because the Host needs
 * to set it upon our initial hypercall. */
static void lguest_write_cr3(unsigned long cr3)
{
	lguest_data.pgdir = cr3;
	lazy_hcall1(LHCALL_NEW_PGTABLE, cr3);
	cr3_changed = true;
}

static unsigned long lguest_read_cr3(void)
{
	return lguest_data.pgdir;
}

/* cr4 is used to enable and disable PGE, but we don't care. */
static unsigned long lguest_read_cr4(void)
{
	return 0;
}

static void lguest_write_cr4(unsigned long val)
{
}

/*
 * Page Table Handling.
 *
 * Now would be a good time to take a rest and grab a coffee or similarly
 * relaxing stimulant.  The easy parts are behind us, and the trek gradually
 * winds uphill from here.
 *
 * Quick refresher: memory is divided into "pages" of 4096 bytes each.  The CPU
 * maps virtual addresses to physical addresses using "page tables".  We could
 * use one huge index of 1 million entries: each address is 4 bytes, so that's
 * 1024 pages just to hold the page tables.   But since most virtual addresses
 * are unused, we use a two level index which saves space.  The cr3 register
 * contains the physical address of the top level "page directory" page, which
 * contains physical addresses of up to 1024 second-level pages.  Each of these
 * second level pages contains up to 1024 physical addresses of actual pages,
 * or Page Table Entries (PTEs).
 *
 * Here's a diagram, where arrows indicate physical addresses:
 *
 * cr3 ---> +---------+
 *	    |  	   --------->+---------+
 *	    |	      |	     | PADDR1  |
 *	  Top-level   |	     | PADDR2  |
 *	  (PMD) page  |	     | 	       |
 *	    |	      |	   Lower-level |
 *	    |	      |	   (PTE) page  |
 *	    |	      |	     |	       |
 *	      ....    	     	 ....
 *
 * So to convert a virtual address to a physical address, we look up the top
 * level, which points us to the second level, which gives us the physical
 * address of that page.  If the top level entry was not present, or the second
 * level entry was not present, then the virtual address is invalid (we
 * say "the page was not mapped").
 *
 * Put another way, a 32-bit virtual address is divided up like so:
 *
 *  1 1 0 0 0 0 0 0 0 0 0 1 0 0 0 0 0 0 0 0 0 0 0 0 0 0 0 0 0 0 0 0
 * |<---- 10 bits ---->|<---- 10 bits ---->|<------ 12 bits ------>|
 *    Index into top     Index into second      Offset within page
 *  page directory page    pagetable page
 *
 * The kernel spends a lot of time changing both the top-level page directory
 * and lower-level pagetable pages.  The Guest doesn't know physical addresses,
 * so while it maintains these page tables exactly like normal, it also needs
 * to keep the Host informed whenever it makes a change: the Host will create
 * the real page tables based on the Guests'.
 */

/* The Guest calls this to set a second-level entry (pte), ie. to map a page
 * into a process' address space.  We set the entry then tell the Host the
 * toplevel and address this corresponds to.  The Guest uses one pagetable per
 * process, so we need to tell the Host which one we're changing (mm->pgd). */
static void lguest_pte_update(struct mm_struct *mm, unsigned long addr,
			       pte_t *ptep)
{
	lazy_hcall3(LHCALL_SET_PTE, __pa(mm->pgd), addr, ptep->pte_low);
}

static void lguest_set_pte_at(struct mm_struct *mm, unsigned long addr,
			      pte_t *ptep, pte_t pteval)
{
	*ptep = pteval;
	lguest_pte_update(mm, addr, ptep);
}

/* The Guest calls this to set a top-level entry.  Again, we set the entry then
 * tell the Host which top-level page we changed, and the index of the entry we
 * changed. */
static void lguest_set_pmd(pmd_t *pmdp, pmd_t pmdval)
{
	*pmdp = pmdval;
	lazy_hcall2(LHCALL_SET_PMD, __pa(pmdp) & PAGE_MASK,
		   (__pa(pmdp) & (PAGE_SIZE - 1)) / 4);
}

/* There are a couple of legacy places where the kernel sets a PTE, but we
 * don't know the top level any more.  This is useless for us, since we don't
 * know which pagetable is changing or what address, so we just tell the Host
 * to forget all of them.  Fortunately, this is very rare.
 *
 * ... except in early boot when the kernel sets up the initial pagetables,
 * which makes booting astonishingly slow: 1.83 seconds!  So we don't even tell
 * the Host anything changed until we've done the first page table switch,
 * which brings boot back to 0.25 seconds. */
static void lguest_set_pte(pte_t *ptep, pte_t pteval)
{
	*ptep = pteval;
	if (cr3_changed)
		lazy_hcall1(LHCALL_FLUSH_TLB, 1);
}

/* Unfortunately for Lguest, the pv_mmu_ops for page tables were based on
 * native page table operations.  On native hardware you can set a new page
 * table entry whenever you want, but if you want to remove one you have to do
 * a TLB flush (a TLB is a little cache of page table entries kept by the CPU).
 *
 * So the lguest_set_pte_at() and lguest_set_pmd() functions above are only
 * called when a valid entry is written, not when it's removed (ie. marked not
 * present).  Instead, this is where we come when the Guest wants to remove a
 * page table entry: we tell the Host to set that entry to 0 (ie. the present
 * bit is zero). */
static void lguest_flush_tlb_single(unsigned long addr)
{
	/* Simply set it to zero: if it was not, it will fault back in. */
	lazy_hcall3(LHCALL_SET_PTE, lguest_data.pgdir, addr, 0);
}

/* This is what happens after the Guest has removed a large number of entries.
 * This tells the Host that any of the page table entries for userspace might
 * have changed, ie. virtual addresses below PAGE_OFFSET. */
static void lguest_flush_tlb_user(void)
{
	lazy_hcall1(LHCALL_FLUSH_TLB, 0);
}

/* This is called when the kernel page tables have changed.  That's not very
 * common (unless the Guest is using highmem, which makes the Guest extremely
 * slow), so it's worth separating this from the user flushing above. */
static void lguest_flush_tlb_kernel(void)
{
	lazy_hcall1(LHCALL_FLUSH_TLB, 1);
}

/*
 * The Unadvanced Programmable Interrupt Controller.
 *
 * This is an attempt to implement the simplest possible interrupt controller.
 * I spent some time looking though routines like set_irq_chip_and_handler,
 * set_irq_chip_and_handler_name, set_irq_chip_data and set_phasers_to_stun and
 * I *think* this is as simple as it gets.
 *
 * We can tell the Host what interrupts we want blocked ready for using the
 * lguest_data.interrupts bitmap, so disabling (aka "masking") them is as
 * simple as setting a bit.  We don't actually "ack" interrupts as such, we
 * just mask and unmask them.  I wonder if we should be cleverer?
 */
static void disable_lguest_irq(unsigned int irq)
{
	set_bit(irq, lguest_data.blocked_interrupts);
}

static void enable_lguest_irq(unsigned int irq)
{
	clear_bit(irq, lguest_data.blocked_interrupts);
}

/* This structure describes the lguest IRQ controller. */
static struct irq_chip lguest_irq_controller = {
	.name		= "lguest",
	.mask		= disable_lguest_irq,
	.mask_ack	= disable_lguest_irq,
	.unmask		= enable_lguest_irq,
};

/* This sets up the Interrupt Descriptor Table (IDT) entry for each hardware
 * interrupt (except 128, which is used for system calls), and then tells the
 * Linux infrastructure that each interrupt is controlled by our level-based
 * lguest interrupt controller. */
static void __init lguest_init_IRQ(void)
{
	unsigned int i;

	for (i = 0; i < LGUEST_IRQS; i++) {
		int vector = FIRST_EXTERNAL_VECTOR + i;
		/* Some systems map "vectors" to interrupts weirdly.  Lguest has
		 * a straightforward 1 to 1 mapping, so force that here. */
		__get_cpu_var(vector_irq)[vector] = i;
		if (vector != SYSCALL_VECTOR)
			set_intr_gate(vector, interrupt[i]);
	}
	/* This call is required to set up for 4k stacks, where we have
	 * separate stacks for hard and soft interrupts. */
	irq_ctx_init(smp_processor_id());
}

void lguest_setup_irq(unsigned int irq)
{
	irq_to_desc_alloc_cpu(irq, 0);
	set_irq_chip_and_handler_name(irq, &lguest_irq_controller,
				      handle_level_irq, "level");
}

/*
 * Time.
 *
 * It would be far better for everyone if the Guest had its own clock, but
 * until then the Host gives us the time on every interrupt.
 */
static unsigned long lguest_get_wallclock(void)
{
	return lguest_data.time.tv_sec;
}

/* The TSC is an Intel thing called the Time Stamp Counter.  The Host tells us
 * what speed it runs at, or 0 if it's unusable as a reliable clock source.
 * This matches what we want here: if we return 0 from this function, the x86
 * TSC clock will give up and not register itself. */
static unsigned long lguest_tsc_khz(void)
{
	return lguest_data.tsc_khz;
}

/* If we can't use the TSC, the kernel falls back to our lower-priority
 * "lguest_clock", where we read the time value given to us by the Host. */
static cycle_t lguest_clock_read(void)
{
	unsigned long sec, nsec;

	/* Since the time is in two parts (seconds and nanoseconds), we risk
	 * reading it just as it's changing from 99 & 0.999999999 to 100 and 0,
	 * and getting 99 and 0.  As Linux tends to come apart under the stress
	 * of time travel, we must be careful: */
	do {
		/* First we read the seconds part. */
		sec = lguest_data.time.tv_sec;
		/* This read memory barrier tells the compiler and the CPU that
		 * this can't be reordered: we have to complete the above
		 * before going on. */
		rmb();
		/* Now we read the nanoseconds part. */
		nsec = lguest_data.time.tv_nsec;
		/* Make sure we've done that. */
		rmb();
		/* Now if the seconds part has changed, try again. */
	} while (unlikely(lguest_data.time.tv_sec != sec));

	/* Our lguest clock is in real nanoseconds. */
	return sec*1000000000ULL + nsec;
}

/* This is the fallback clocksource: lower priority than the TSC clocksource. */
static struct clocksource lguest_clock = {
	.name		= "lguest",
	.rating		= 200,
	.read		= lguest_clock_read,
	.mask		= CLOCKSOURCE_MASK(64),
	.mult		= 1 << 22,
	.shift		= 22,
	.flags		= CLOCK_SOURCE_IS_CONTINUOUS,
};

/* We also need a "struct clock_event_device": Linux asks us to set it to go
 * off some time in the future.  Actually, James Morris figured all this out, I
 * just applied the patch. */
static int lguest_clockevent_set_next_event(unsigned long delta,
                                           struct clock_event_device *evt)
{
	/* FIXME: I don't think this can ever happen, but James tells me he had
	 * to put this code in.  Maybe we should remove it now.  Anyone? */
	if (delta < LG_CLOCK_MIN_DELTA) {
		if (printk_ratelimit())
			printk(KERN_DEBUG "%s: small delta %lu ns\n",
			       __func__, delta);
		return -ETIME;
	}

	/* Please wake us this far in the future. */
	kvm_hypercall1(LHCALL_SET_CLOCKEVENT, delta);
	return 0;
}

static void lguest_clockevent_set_mode(enum clock_event_mode mode,
                                      struct clock_event_device *evt)
{
	switch (mode) {
	case CLOCK_EVT_MODE_UNUSED:
	case CLOCK_EVT_MODE_SHUTDOWN:
		/* A 0 argument shuts the clock down. */
		kvm_hypercall0(LHCALL_SET_CLOCKEVENT);
		break;
	case CLOCK_EVT_MODE_ONESHOT:
		/* This is what we expect. */
		break;
	case CLOCK_EVT_MODE_PERIODIC:
		BUG();
	case CLOCK_EVT_MODE_RESUME:
		break;
	}
}

/* This describes our primitive timer chip. */
static struct clock_event_device lguest_clockevent = {
	.name                   = "lguest",
	.features               = CLOCK_EVT_FEAT_ONESHOT,
	.set_next_event         = lguest_clockevent_set_next_event,
	.set_mode               = lguest_clockevent_set_mode,
	.rating                 = INT_MAX,
	.mult                   = 1,
	.shift                  = 0,
	.min_delta_ns           = LG_CLOCK_MIN_DELTA,
	.max_delta_ns           = LG_CLOCK_MAX_DELTA,
};

/* This is the Guest timer interrupt handler (hardware interrupt 0).  We just
 * call the clockevent infrastructure and it does whatever needs doing. */
static void lguest_time_irq(unsigned int irq, struct irq_desc *desc)
{
	unsigned long flags;

	/* Don't interrupt us while this is running. */
	local_irq_save(flags);
	lguest_clockevent.event_handler(&lguest_clockevent);
	local_irq_restore(flags);
}

/* At some point in the boot process, we get asked to set up our timing
 * infrastructure.  The kernel doesn't expect timer interrupts before this, but
 * we cleverly initialized the "blocked_interrupts" field of "struct
 * lguest_data" so that timer interrupts were blocked until now. */
static void lguest_time_init(void)
{
	/* Set up the timer interrupt (0) to go to our simple timer routine */
	set_irq_handler(0, lguest_time_irq);

	clocksource_register(&lguest_clock);

	/* We can't set cpumask in the initializer: damn C limitations!  Set it
	 * here and register our timer device. */
	lguest_clockevent.cpumask = cpumask_of(0);
	clockevents_register_device(&lguest_clockevent);

	/* Finally, we unblock the timer interrupt. */
	enable_lguest_irq(0);
}

/*
 * Miscellaneous bits and pieces.
 *
 * Here is an oddball collection of functions which the Guest needs for things
 * to work.  They're pretty simple.
 */

/* The Guest needs to tell the Host what stack it expects traps to use.  For
 * native hardware, this is part of the Task State Segment mentioned above in
 * lguest_load_tr_desc(), but to help hypervisors there's this special call.
 *
 * We tell the Host the segment we want to use (__KERNEL_DS is the kernel data
 * segment), the privilege level (we're privilege level 1, the Host is 0 and
 * will not tolerate us trying to use that), the stack pointer, and the number
 * of pages in the stack. */
static void lguest_load_sp0(struct tss_struct *tss,
			    struct thread_struct *thread)
{
	lazy_hcall3(LHCALL_SET_STACK, __KERNEL_DS | 0x1, thread->sp0,
		   THREAD_SIZE / PAGE_SIZE);
}

/* Let's just say, I wouldn't do debugging under a Guest. */
static void lguest_set_debugreg(int regno, unsigned long value)
{
	/* FIXME: Implement */
}

/* There are times when the kernel wants to make sure that no memory writes are
 * caught in the cache (that they've all reached real hardware devices).  This
 * doesn't matter for the Guest which has virtual hardware.
 *
 * On the Pentium 4 and above, cpuid() indicates that the Cache Line Flush
 * (clflush) instruction is available and the kernel uses that.  Otherwise, it
 * uses the older "Write Back and Invalidate Cache" (wbinvd) instruction.
 * Unlike clflush, wbinvd can only be run at privilege level 0.  So we can
 * ignore clflush, but replace wbinvd.
 */
static void lguest_wbinvd(void)
{
}

/* If the Guest expects to have an Advanced Programmable Interrupt Controller,
 * we play dumb by ignoring writes and returning 0 for reads.  So it's no
 * longer Programmable nor Controlling anything, and I don't think 8 lines of
 * code qualifies for Advanced.  It will also never interrupt anything.  It
 * does, however, allow us to get through the Linux boot code. */
#ifdef CONFIG_X86_LOCAL_APIC
static void lguest_apic_write(u32 reg, u32 v)
{
}

static u32 lguest_apic_read(u32 reg)
{
	return 0;
}

static u64 lguest_apic_icr_read(void)
{
	return 0;
}

static void lguest_apic_icr_write(u32 low, u32 id)
{
	/* Warn to see if there's any stray references */
	WARN_ON(1);
}

static void lguest_apic_wait_icr_idle(void)
{
	return;
}

static u32 lguest_apic_safe_wait_icr_idle(void)
{
	return 0;
}

static void set_lguest_basic_apic_ops(void)
{
	apic->read = lguest_apic_read;
	apic->write = lguest_apic_write;
	apic->icr_read = lguest_apic_icr_read;
	apic->icr_write = lguest_apic_icr_write;
	apic->wait_icr_idle = lguest_apic_wait_icr_idle;
	apic->safe_wait_icr_idle = lguest_apic_safe_wait_icr_idle;
};
#endif

/* STOP!  Until an interrupt comes in. */
static void lguest_safe_halt(void)
{
	kvm_hypercall0(LHCALL_HALT);
}

/* The SHUTDOWN hypercall takes a string to describe what's happening, and
 * an argument which says whether this to restart (reboot) the Guest or not.
 *
 * Note that the Host always prefers that the Guest speak in physical addresses
 * rather than virtual addresses, so we use __pa() here. */
static void lguest_power_off(void)
{
	kvm_hypercall2(LHCALL_SHUTDOWN, __pa("Power down"),
					LGUEST_SHUTDOWN_POWEROFF);
}

/*
 * Panicing.
 *
 * Don't.  But if you did, this is what happens.
 */
static int lguest_panic(struct notifier_block *nb, unsigned long l, void *p)
{
	kvm_hypercall2(LHCALL_SHUTDOWN, __pa(p), LGUEST_SHUTDOWN_POWEROFF);
	/* The hcall won't return, but to keep gcc happy, we're "done". */
	return NOTIFY_DONE;
}

static struct notifier_block paniced = {
	.notifier_call = lguest_panic
};

/* Setting up memory is fairly easy. */
static __init char *lguest_memory_setup(void)
{
	/* We do this here and not earlier because lockcheck used to barf if we
	 * did it before start_kernel().  I think we fixed that, so it'd be
	 * nice to move it back to lguest_init.  Patch welcome... */
	atomic_notifier_chain_register(&panic_notifier_list, &paniced);

	/* The Linux bootloader header contains an "e820" memory map: the
	 * Launcher populated the first entry with our memory limit. */
	e820_add_region(boot_params.e820_map[0].addr,
			  boot_params.e820_map[0].size,
			  boot_params.e820_map[0].type);

	/* This string is for the boot messages. */
	return "LGUEST";
}

/* We will eventually use the virtio console device to produce console output,
 * but before that is set up we use LHCALL_NOTIFY on normal memory to produce
 * console output. */
static __init int early_put_chars(u32 vtermno, const char *buf, int count)
{
	char scratch[17];
	unsigned int len = count;

	/* We use a nul-terminated string, so we have to make a copy.  Icky,
	 * huh? */
	if (len > sizeof(scratch) - 1)
		len = sizeof(scratch) - 1;
	scratch[len] = '\0';
	memcpy(scratch, buf, len);
	kvm_hypercall1(LHCALL_NOTIFY, __pa(scratch));

	/* This routine returns the number of bytes actually written. */
	return len;
}

/* Rebooting also tells the Host we're finished, but the RESTART flag tells the
 * Launcher to reboot us. */
static void lguest_restart(char *reason)
{
	kvm_hypercall2(LHCALL_SHUTDOWN, __pa(reason), LGUEST_SHUTDOWN_RESTART);
}

/*G:050
 * Patching (Powerfully Placating Performance Pedants)
 *
 * We have already seen that pv_ops structures let us replace simple native
 * instructions with calls to the appropriate back end all throughout the
 * kernel.  This allows the same kernel to run as a Guest and as a native
 * kernel, but it's slow because of all the indirect branches.
 *
 * Remember that David Wheeler quote about "Any problem in computer science can
 * be solved with another layer of indirection"?  The rest of that quote is
 * "... But that usually will create another problem."  This is the first of
 * those problems.
 *
 * Our current solution is to allow the paravirt back end to optionally patch
 * over the indirect calls to replace them with something more efficient.  We
 * patch the four most commonly called functions: disable interrupts, enable
 * interrupts, restore interrupts and save interrupts.  We usually have 6 or 10
 * bytes to patch into: the Guest versions of these operations are small enough
 * that we can fit comfortably.
 *
 * First we need assembly templates of each of the patchable Guest operations,
 * and these are in i386_head.S. */

/*G:060 We construct a table from the assembler templates: */
static const struct lguest_insns
{
	const char *start, *end;
} lguest_insns[] = {
	[PARAVIRT_PATCH(pv_irq_ops.irq_disable)] = { lgstart_cli, lgend_cli },
	[PARAVIRT_PATCH(pv_irq_ops.irq_enable)] = { lgstart_sti, lgend_sti },
	[PARAVIRT_PATCH(pv_irq_ops.restore_fl)] = { lgstart_popf, lgend_popf },
	[PARAVIRT_PATCH(pv_irq_ops.save_fl)] = { lgstart_pushf, lgend_pushf },
};

/* Now our patch routine is fairly simple (based on the native one in
 * paravirt.c).  If we have a replacement, we copy it in and return how much of
 * the available space we used. */
static unsigned lguest_patch(u8 type, u16 clobber, void *ibuf,
			     unsigned long addr, unsigned len)
{
	unsigned int insn_len;

	/* Don't do anything special if we don't have a replacement */
	if (type >= ARRAY_SIZE(lguest_insns) || !lguest_insns[type].start)
		return paravirt_patch_default(type, clobber, ibuf, addr, len);

	insn_len = lguest_insns[type].end - lguest_insns[type].start;

	/* Similarly if we can't fit replacement (shouldn't happen, but let's
	 * be thorough). */
	if (len < insn_len)
		return paravirt_patch_default(type, clobber, ibuf, addr, len);

	/* Copy in our instructions. */
	memcpy(ibuf, lguest_insns[type].start, insn_len);
	return insn_len;
}

/*G:030 Once we get to lguest_init(), we know we're a Guest.  The various
 * pv_ops structures in the kernel provide points for (almost) every routine we
 * have to override to avoid privileged instructions. */
__init void lguest_init(void)
{
	/* We're under lguest, paravirt is enabled, and we're running at
	 * privilege level 1, not 0 as normal. */
	pv_info.name = "lguest";
	pv_info.paravirt_enabled = 1;
	pv_info.kernel_rpl = 1;

	/* We set up all the lguest overrides for sensitive operations.  These
	 * are detailed with the operations themselves. */

	/* interrupt-related operations */
	pv_irq_ops.init_IRQ = lguest_init_IRQ;
	pv_irq_ops.save_fl = PV_CALLEE_SAVE(save_fl);
	pv_irq_ops.restore_fl = PV_CALLEE_SAVE(restore_fl);
	pv_irq_ops.irq_disable = PV_CALLEE_SAVE(irq_disable);
	pv_irq_ops.irq_enable = PV_CALLEE_SAVE(irq_enable);
	pv_irq_ops.safe_halt = lguest_safe_halt;

	/* init-time operations */
	pv_init_ops.memory_setup = lguest_memory_setup;
	pv_init_ops.patch = lguest_patch;

	/* Intercepts of various cpu instructions */
	pv_cpu_ops.load_gdt = lguest_load_gdt;
	pv_cpu_ops.cpuid = lguest_cpuid;
	pv_cpu_ops.load_idt = lguest_load_idt;
	pv_cpu_ops.iret = lguest_iret;
	pv_cpu_ops.load_sp0 = lguest_load_sp0;
	pv_cpu_ops.load_tr_desc = lguest_load_tr_desc;
	pv_cpu_ops.set_ldt = lguest_set_ldt;
	pv_cpu_ops.load_tls = lguest_load_tls;
	pv_cpu_ops.set_debugreg = lguest_set_debugreg;
	pv_cpu_ops.clts = lguest_clts;
	pv_cpu_ops.read_cr0 = lguest_read_cr0;
	pv_cpu_ops.write_cr0 = lguest_write_cr0;
	pv_cpu_ops.read_cr4 = lguest_read_cr4;
	pv_cpu_ops.write_cr4 = lguest_write_cr4;
	pv_cpu_ops.write_gdt_entry = lguest_write_gdt_entry;
	pv_cpu_ops.write_idt_entry = lguest_write_idt_entry;
	pv_cpu_ops.wbinvd = lguest_wbinvd;
	pv_cpu_ops.lazy_mode.enter = paravirt_enter_lazy_cpu;
	pv_cpu_ops.lazy_mode.leave = lguest_leave_lazy_mode;

	/* pagetable management */
	pv_mmu_ops.write_cr3 = lguest_write_cr3;
	pv_mmu_ops.flush_tlb_user = lguest_flush_tlb_user;
	pv_mmu_ops.flush_tlb_single = lguest_flush_tlb_single;
	pv_mmu_ops.flush_tlb_kernel = lguest_flush_tlb_kernel;
	pv_mmu_ops.set_pte = lguest_set_pte;
	pv_mmu_ops.set_pte_at = lguest_set_pte_at;
	pv_mmu_ops.set_pmd = lguest_set_pmd;
	pv_mmu_ops.read_cr2 = lguest_read_cr2;
	pv_mmu_ops.read_cr3 = lguest_read_cr3;
	pv_mmu_ops.lazy_mode.enter = paravirt_enter_lazy_mmu;
	pv_mmu_ops.lazy_mode.leave = lguest_leave_lazy_mode;
	pv_mmu_ops.pte_update = lguest_pte_update;
	pv_mmu_ops.pte_update_defer = lguest_pte_update;

#ifdef CONFIG_X86_LOCAL_APIC
	/* apic read/write intercepts */
	set_lguest_basic_apic_ops();
#endif

	/* time operations */
	pv_time_ops.get_wallclock = lguest_get_wallclock;
	pv_time_ops.time_init = lguest_time_init;
	pv_time_ops.get_tsc_khz = lguest_tsc_khz;

	/* Now is a good time to look at the implementations of these functions
	 * before returning to the rest of lguest_init(). */

	/*G:070 Now we've seen all the paravirt_ops, we return to
	 * lguest_init() where the rest of the fairly chaotic boot setup
	 * occurs. */

	/* As described in head_32.S, we map the first 128M of memory. */
	max_pfn_mapped = (128*1024*1024) >> PAGE_SHIFT;

	/* Load the %fs segment register (the per-cpu segment register) with
	 * the normal data segment to get through booting. */
	asm volatile ("mov %0, %%fs" : : "r" (__KERNEL_DS) : "memory");

	/* The Host<->Guest Switcher lives at the top of our address space, and
	 * the Host told us how big it is when we made LGUEST_INIT hypercall:
	 * it put the answer in lguest_data.reserve_mem  */
	reserve_top_address(lguest_data.reserve_mem);

	/* If we don't initialize the lock dependency checker now, it crashes
	 * paravirt_disable_iospace. */
	lockdep_init();

	/* The IDE code spends about 3 seconds probing for disks: if we reserve
	 * all the I/O ports up front it can't get them and so doesn't probe.
	 * Other device drivers are similar (but less severe).  This cuts the
	 * kernel boot time on my machine from 4.1 seconds to 0.45 seconds. */
	paravirt_disable_iospace();

	/* This is messy CPU setup stuff which the native boot code does before
	 * start_kernel, so we have to do, too: */
	cpu_detect(&new_cpu_data);
	/* head.S usually sets up the first capability word, so do it here. */
	new_cpu_data.x86_capability[0] = cpuid_edx(1);

	/* Math is always hard! */
	new_cpu_data.hard_math = 1;

	/* We don't have features.  We have puppies!  Puppies! */
#ifdef CONFIG_X86_MCE
	mce_disabled = 1;
#endif
#ifdef CONFIG_ACPI
	acpi_disabled = 1;
	acpi_ht = 0;
#endif

	/* We set the preferred console to "hvc".  This is the "hypervisor
	 * virtual console" driver written by the PowerPC people, which we also
	 * adapted for lguest's use. */
	add_preferred_console("hvc", 0, NULL);

	/* Register our very early console. */
	virtio_cons_early_init(early_put_chars);

	/* Last of all, we set the power management poweroff hook to point to
	 * the Guest routine to power off, and the reboot hook to our restart
	 * routine. */
	pm_power_off = lguest_power_off;
	machine_ops.restart = lguest_restart;

	/* Now we're set up, call i386_start_kernel() in head32.c and we proceed
	 * to boot as normal.  It never returns. */
	i386_start_kernel();
}
/*
 * This marks the end of stage II of our journey, The Guest.
 *
 * It is now time for us to explore the layer of virtual drivers and complete
 * our understanding of the Guest in "make Drivers".
 */<|MERGE_RESOLUTION|>--- conflicted
+++ resolved
@@ -303,11 +303,7 @@
 	 * can't handle us removing entries we're currently using.  So we clear
 	 * the GS register here: if it's needed it'll be reloaded anyway. */
 	lazy_load_gs(0);
-<<<<<<< HEAD
-	lazy_hcall(LHCALL_LOAD_TLS, __pa(&t->tls_array), cpu, 0);
-=======
 	lazy_hcall2(LHCALL_LOAD_TLS, __pa(&t->tls_array), cpu);
->>>>>>> 0221c81b
 }
 
 /*G:038 That's enough excitement for now, back to ploughing through each of
